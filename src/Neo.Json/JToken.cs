--- conflicted
+++ resolved
@@ -304,20 +304,14 @@
             return (JNumber)value;
         }
 
-<<<<<<< HEAD
-    public static implicit operator JToken(BigInteger value)
-    {
-        return (JNumber)value;
-    }
-
-    public static implicit operator JToken?(string? value)
-    {
-        return (JString?)value;
-=======
+        public static implicit operator JToken(BigInteger value)
+        {
+            return (JNumber)value;
+        }
+
         public static implicit operator JToken?(string? value)
         {
             return (JString?)value;
         }
->>>>>>> 74498e59
     }
 }