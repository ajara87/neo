// Copyright (C) 2015-2024 The Neo Project.
//
// JNumber.cs file belongs to the neo project and is free
// software distributed under the MIT software license, see the
// accompanying file LICENSE in the main directory of the
// repository or http://www.opensource.org/licenses/mit-license.php
// for more details.
//
// Redistribution and use in source and binary forms with or without
// modifications are permitted.

using System.Globalization;
using System.Numerics;
using System.Text.Json;

namespace Neo.Json
{
    /// <summary>
    /// Represents a JSON number.
    /// </summary>
    public class JNumber : JToken
    {
        /// <summary>
        /// Represents the largest safe integer in JSON.
        /// </summary>
        public static readonly long MAX_SAFE_INTEGER = (long)Math.Pow(2, 53) - 1;

        /// <summary>
        /// Represents the smallest safe integer in JSON.
        /// </summary>
        public static readonly long MIN_SAFE_INTEGER = -MAX_SAFE_INTEGER;

        /// <summary>
        /// Gets the value of the JSON token.
        /// </summary>
        public double Value { get; }

        /// <summary>
        /// Initializes a new instance of the <see cref="JNumber"/> class with the specified value.
        /// </summary>
        /// <param name="value">The value of the JSON token.</param>
        public JNumber(double value = 0)
        {
            if (!double.IsFinite(value))
                throw new ArgumentException("value is not finite", nameof(value));
            if (value > MAX_SAFE_INTEGER)
                throw new ArgumentException("value is higher than MAX_SAFE_INTEGER", nameof(value));
            if (value < MIN_SAFE_INTEGER)
                throw new ArgumentException("value is lower than MIN_SAFE_INTEGER", nameof(value));

            this.Value = value;
        }

        /// <summary>
        /// Converts the current JSON token to a boolean value.
        /// </summary>
        /// <returns><see langword="true"/> if value is not zero; otherwise, <see langword="false"/>.</returns>
        public override bool AsBoolean()
        {
            return Value != 0;
        }

        public override double AsNumber()
        {
            return Value;
        }

        public override string AsString()
        {
            return Value.ToString(CultureInfo.InvariantCulture);
        }

        public override double GetNumber() => Value;

        public override string ToString()
        {
            return AsString();
        }

        public override T AsEnum<T>(T defaultValue = default, bool ignoreCase = false)
        {
            Type enumType = typeof(T);
            object value;
            try
            {
                value = Convert.ChangeType(Value, enumType.GetEnumUnderlyingType());
            }
            catch (OverflowException)
            {
                return defaultValue;
            }
            object result = Enum.ToObject(enumType, value);
            return Enum.IsDefined(enumType, result) ? (T)result : defaultValue;
        }

        public override T GetEnum<T>(bool ignoreCase = false)
        {
            Type enumType = typeof(T);
            object value;
            try
            {
                value = Convert.ChangeType(Value, enumType.GetEnumUnderlyingType());
            }
            catch (OverflowException)
            {
                throw new InvalidCastException();
            }
            object result = Enum.ToObject(enumType, value);
            if (!Enum.IsDefined(enumType, result))
                throw new InvalidCastException();
            return (T)result;
        }

        internal override void Write(Utf8JsonWriter writer)
        {
            writer.WriteNumberValue(Value);
        }

        public override JToken Clone()
        {
            return this;
        }

        public static implicit operator JNumber(double value)
        {
            return new JNumber(value);
        }

<<<<<<< HEAD
        public static implicit operator JNumber(BigInteger value)
        {
            return new JNumber((long)value);
=======
        public static implicit operator JNumber(long value)
        {
            return new JNumber(value);
        }

        public static bool operator ==(JNumber left, JNumber? right)
        {
            if (right is null) return false;
            return ReferenceEquals(left, right) || left.Value.Equals(right.Value);
        }

        public static bool operator !=(JNumber left, JNumber right)
        {
            return !(left == right);
        }

        public override bool Equals(object? obj)
        {
            if (obj is null) return false;
            if (ReferenceEquals(this, obj)) return true;

            var other = obj switch
            {
                JNumber jNumber => jNumber,
                uint u => new JNumber(u),
                int i => new JNumber(i),
                ulong ul => new JNumber(ul),
                long l => new JNumber(l),
                byte b => new JNumber(b),
                sbyte sb => new JNumber(sb),
                short s => new JNumber(s),
                ushort us => new JNumber(us),
                decimal d => new JNumber((double)d),
                float f => new JNumber(f),
                double d => new JNumber(d),
                _ => throw new ArgumentOutOfRangeException(nameof(obj), obj, null)
            };
            return other == this;
        }

        public override int GetHashCode()
        {
            return Value.GetHashCode();
>>>>>>> 92d487c1
        }
    }
}<|MERGE_RESOLUTION|>--- conflicted
+++ resolved
@@ -126,14 +126,9 @@
             return new JNumber(value);
         }
 
-<<<<<<< HEAD
         public static implicit operator JNumber(BigInteger value)
         {
             return new JNumber((long)value);
-=======
-        public static implicit operator JNumber(long value)
-        {
-            return new JNumber(value);
         }
 
         public static bool operator ==(JNumber left, JNumber? right)
@@ -174,7 +169,6 @@
         public override int GetHashCode()
         {
             return Value.GetHashCode();
->>>>>>> 92d487c1
         }
     }
 }