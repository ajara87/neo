--- conflicted
+++ resolved
@@ -285,11 +285,7 @@
             _log.Verbose("Processing {ProcessCount}/{OriginalCount} hashes for GetData (duplicates/already sent ignored)", hashesToProcess.Count, payload.Hashes.Length);
 
             var notFound = new List<UInt256>();
-<<<<<<< HEAD
-            foreach (UInt256 hash in hashesToProcess)
-=======
             foreach (var hash in payload.Hashes.Where(_sentHashes.Add))
->>>>>>> 58ec2dd3
             {
                 switch (payload.Type)
                 {
@@ -370,16 +366,7 @@
 
         private void OnInventoryReceived(IInventory inventory)
         {
-<<<<<<< HEAD
-            _log.Verbose("Received inventory for potential processing: Type={InvType}, Hash={InvHash}", inventory.InventoryType, inventory.Hash);
-            if (!knownHashes.Add(inventory.Hash))
-            {
-                _log.Verbose("Ignoring inventory {InvHash} (already known)", inventory.Hash);
-                return;
-            }
-=======
             if (!_knownHashes.Add(inventory.Hash)) return;
->>>>>>> 58ec2dd3
             pendingKnownHashes.Remove(inventory.Hash);
             system.TaskManager.Tell(inventory);
             switch (inventory)
@@ -410,38 +397,20 @@
 
         private void OnInvMessageReceived(InvPayload payload)
         {
-<<<<<<< HEAD
-            _log.Debug("Received Inv message: Type={InvType}, Count={HashCount}", payload.Type, payload.Hashes.Length);
-            UInt256[] hashes = payload.Hashes.Where(p => !pendingKnownHashes.Contains(p) && !knownHashes.Contains(p) && !sentHashes.Contains(p)).ToArray();
-            if (hashes.Length < payload.Hashes.Length)
-                _log.Verbose("Filtered Inv hashes: Processing {ProcessCount}/{OriginalCount} (pending/known/sent ignored)", hashes.Length, payload.Hashes.Length);
-
-            if (hashes.Length == 0) return;
-=======
             UInt256[] hashes;
             var source = payload.Hashes
                 .Where(p => !pendingKnownHashes.Contains(p) && !_knownHashes.Contains(p) && !_sentHashes.Contains(p));
->>>>>>> 58ec2dd3
             switch (payload.Type)
             {
                 case InventoryType.Block:
                     {
                         var snapshot = system.StoreView;
-<<<<<<< HEAD
-                        hashes = hashes.Where(p => !NativeContract.Ledger.ContainsBlock(snapshot, p)).ToArray();
-                        if (hashes.Length < payload.Hashes.Length) _log.Verbose("Filtered Block Inv hashes: Processing {ProcessCount} (already in ledger ignored)", hashes.Length);
-=======
                         hashes = source.Where(p => !NativeContract.Ledger.ContainsBlock(snapshot, p)).ToArray();
                         break;
->>>>>>> 58ec2dd3
                     }
                 case InventoryType.TX:
                     {
                         var snapshot = system.StoreView;
-<<<<<<< HEAD
-                        hashes = hashes.Where(p => !NativeContract.Ledger.ContainsTransaction(snapshot, p)).ToArray();
-                        if (hashes.Length < payload.Hashes.Length) _log.Verbose("Filtered TX Inv hashes: Processing {ProcessCount} (already in ledger ignored)", hashes.Length);
-=======
                         hashes = source.Where(p => !NativeContract.Ledger.ContainsTransaction(snapshot, p)).ToArray();
                         break;
                     }
@@ -449,16 +418,10 @@
                     {
                         hashes = source.ToArray();
                         break;
->>>>>>> 58ec2dd3
                     }
             }
             if (hashes.Length == 0) return;
-<<<<<<< HEAD
-            _log.Debug("Registering {HashCount} new tasks with TaskManager for Inv type {InvType}", hashes.Length, payload.Type);
-            foreach (UInt256 hash in hashes)
-=======
             foreach (var hash in hashes)
->>>>>>> 58ec2dd3
                 pendingKnownHashes.Add(Tuple.Create(hash, TimeProvider.Current.UtcNow));
             system.TaskManager.Tell(new TaskManager.NewTasks { Payload = InvPayload.Create(payload.Type, hashes) });
         }
