// Copyright (C) 2015-2025 The Neo Project.
//
// StoreCache.cs file belongs to the neo project and is free
// software distributed under the MIT software license, see the
// accompanying file LICENSE in the main directory of the
// repository or http://www.opensource.org/licenses/mit-license.php
// for more details.
//
// Redistribution and use in source and binary forms with or without
// modifications are permitted.

#nullable enable

using Neo.Extensions;
using Neo.SmartContract;
using Serilog;
using System;
using System.Collections.Generic;
using System.Linq;

namespace Neo.Persistence
{
    /// <summary>
    /// Represents a cache for the snapshot or database of the NEO blockchain.
    /// </summary>
    public class StoreCache : DataCache, IDisposable
    {
<<<<<<< HEAD
        private readonly ILogger _log = Log.ForContext<StoreCache>();

        private readonly IRawReadOnlyStore _store;
=======
        private readonly IReadOnlyStore<byte[], byte[]> _store;
>>>>>>> 85f5e436
        private readonly IStoreSnapshot? _snapshot;

        /// <summary>
        /// Initializes a new instance of the <see cref="StoreCache"/> class.
        /// </summary>
        /// <param name="store">An <see cref="IStore"/> to create a readonly cache.</param>
        /// <param name="readOnly">True if you don't want to track write changes</param>
        public StoreCache(IStore store, bool readOnly = true) : base(readOnly)
        {
            if (store is null) throw new ArgumentNullException(nameof(store));
            _log.Verbose("Creating StoreCache (ReadOnly={ReadOnly}) from IStore ({StoreType})", readOnly, store.GetType().Name);
            _store = store;
        }

        /// <summary>
        /// Initializes a new instance of the <see cref="StoreCache"/> class.
        /// </summary>
        /// <param name="snapshot">An <see cref="IStoreSnapshot"/> to create a snapshot cache.</param>
        public StoreCache(IStoreSnapshot snapshot) : base(false)
        {
            if (snapshot is null) throw new ArgumentNullException(nameof(snapshot));
            _log.Verbose("Creating StoreCache (Writable) from IStoreSnapshot ({SnapshotType})", snapshot.GetType().Name);
            _store = snapshot;
            _snapshot = snapshot;
        }

        #region IStoreSnapshot

        protected override void UpdateInternal(StorageKey key, StorageItem value)
        {
            _log.Verbose("[SnapshotCache] Updating key {KeyId}:{KeyHex}", key.Id, key.Key.Span.ToHexString());
            _snapshot?.Put(key.ToArray(), value.ToArray());
        }

        protected override void AddInternal(StorageKey key, StorageItem value)
        {
            _log.Verbose("[SnapshotCache] Adding key {KeyId}:{KeyHex}", key.Id, key.Key.Span.ToHexString());
            _snapshot?.Put(key.ToArray(), value.ToArray());
        }

        protected override void DeleteInternal(StorageKey key)
        {
            _log.Verbose("[SnapshotCache] Deleting key {KeyId}:{KeyHex}", key.Id, key.Key.Span.ToHexString());
            _snapshot?.Delete(key.ToArray());
        }

        public override void Commit()
        {
            _log.Debug("Committing StoreCache (Base commit first)");
            base.Commit();
            _log.Information("Committing underlying IStoreSnapshot (if present)");
            _snapshot?.Commit();
            _log.Debug("StoreCache commit finished");
        }

        public void Dispose()
        {
            _log.Debug("Disposing StoreCache");
            _snapshot?.Dispose();
            _log.Debug("StoreCache disposed");
        }

        #endregion

        #region IReadOnlyStore

        protected override bool ContainsInternal(StorageKey key)
        {
            _log.Verbose("ContainsInternal check for key {KeyId}:{KeyHex}", key.Id, key.Key.Span.ToHexString());
            return _store.Contains(key.ToArray());
        }

        /// <inheritdoc/>
        protected override StorageItem GetInternal(StorageKey key)
        {
            _log.Verbose("GetInternal for key {KeyId}:{KeyHex}", key.Id, key.Key.Span.ToHexString());
            byte[] keyBytes = key.ToArray();
            if (_store.TryGet(keyBytes, out var value))
                return new(value);
            _log.Warning("GetInternal failed for key {KeyId}:{KeyHex} - Key not found", key.Id, key.Key.Span.ToHexString());
            throw new KeyNotFoundException($"Key {key.Key.Span.ToHexString()} not found");
        }

        protected override IEnumerable<(StorageKey, StorageItem)> SeekInternal(byte[] keyOrPrefix, SeekDirection direction)
        {
<<<<<<< HEAD
            _log.Verbose("SeekInternal with prefix {PrefixHex}, Direction: {Direction}", keyOrPrefix != null ? keyOrPrefix.ToHexString() : "<null>", direction);
            return _store.Seek(keyOrPrefix, direction).Select(p => (new StorageKey(p.Key), new StorageItem(p.Value)));
=======
            return _store.Find(keyOrPrefix, direction).Select(p => (new StorageKey(p.Key), new StorageItem(p.Value)));
>>>>>>> 85f5e436
        }

        /// <inheritdoc/>
        protected override StorageItem? TryGetInternal(StorageKey key)
        {
            _log.Verbose("TryGetInternal for key {KeyId}:{KeyHex}", key.Id, key.Key.Span.ToHexString());
            return _store.TryGet(key.ToArray(), out var value) ? new(value) : null;
        }

        #endregion
    }
}

#nullable disable<|MERGE_RESOLUTION|>--- conflicted
+++ resolved
@@ -25,13 +25,8 @@
     /// </summary>
     public class StoreCache : DataCache, IDisposable
     {
-<<<<<<< HEAD
         private readonly ILogger _log = Log.ForContext<StoreCache>();
-
-        private readonly IRawReadOnlyStore _store;
-=======
         private readonly IReadOnlyStore<byte[], byte[]> _store;
->>>>>>> 85f5e436
         private readonly IStoreSnapshot? _snapshot;
 
         /// <summary>
@@ -117,12 +112,8 @@
 
         protected override IEnumerable<(StorageKey, StorageItem)> SeekInternal(byte[] keyOrPrefix, SeekDirection direction)
         {
-<<<<<<< HEAD
             _log.Verbose("SeekInternal with prefix {PrefixHex}, Direction: {Direction}", keyOrPrefix != null ? keyOrPrefix.ToHexString() : "<null>", direction);
-            return _store.Seek(keyOrPrefix, direction).Select(p => (new StorageKey(p.Key), new StorageItem(p.Value)));
-=======
             return _store.Find(keyOrPrefix, direction).Select(p => (new StorageKey(p.Key), new StorageItem(p.Value)));
->>>>>>> 85f5e436
         }
 
         /// <inheritdoc/>
