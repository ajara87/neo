--- conflicted
+++ resolved
@@ -24,25 +24,16 @@
     {
         private readonly ConcurrentDictionary<byte[], byte[]> _innerData;
         private readonly ImmutableDictionary<byte[], byte[]> _immutableData;
-<<<<<<< HEAD
-        private readonly ConcurrentDictionary<byte[], byte[]> _writeBatch;
-=======
         private readonly ConcurrentDictionary<byte[], byte[]?> _writeBatch;
->>>>>>> 3d00a60a
 
         public SerializedCache SerializedCache { get; }
 
         public MemorySnapshot(ConcurrentDictionary<byte[], byte[]> innerData, SerializedCache serializedCache)
         {
             _innerData = innerData;
-<<<<<<< HEAD
             SerializedCache = serializedCache;
             _immutableData = innerData.ToImmutableDictionary(ByteArrayEqualityComparer.Default);
-            _writeBatch = new ConcurrentDictionary<byte[], byte[]>(ByteArrayEqualityComparer.Default);
-=======
-            _immutableData = innerData.ToImmutableDictionary(ByteArrayEqualityComparer.Default);
             _writeBatch = new ConcurrentDictionary<byte[], byte[]?>(ByteArrayEqualityComparer.Default);
->>>>>>> 3d00a60a
         }
 
         public void Commit()
@@ -71,11 +62,7 @@
         /// <inheritdoc/>
         public IEnumerable<(byte[] Key, byte[] Value)> Seek(byte[]? keyOrPrefix, SeekDirection direction = SeekDirection.Forward)
         {
-<<<<<<< HEAD
-            ByteArrayComparer comparer = direction == SeekDirection.Forward ? ByteArrayComparer.Default : ByteArrayComparer.Reverse;
-=======
             var comparer = direction == SeekDirection.Forward ? ByteArrayComparer.Default : ByteArrayComparer.Reverse;
->>>>>>> 3d00a60a
             IEnumerable<KeyValuePair<byte[], byte[]>> records = _immutableData;
             if (keyOrPrefix?.Length > 0)
                 records = records.Where(p => comparer.Compare(p.Key, keyOrPrefix) >= 0);
@@ -85,11 +72,7 @@
 
         public byte[]? TryGet(byte[] key)
         {
-<<<<<<< HEAD
-            _immutableData.TryGetValue(key, out byte[] value);
-=======
             _immutableData.TryGetValue(key, out var value);
->>>>>>> 3d00a60a
             return value?[..];
         }
 
