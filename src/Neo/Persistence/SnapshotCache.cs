// Copyright (C) 2015-2025 The Neo Project.
//
// SnapshotCache.cs file belongs to the neo project and is free
// software distributed under the MIT software license, see the
// accompanying file LICENSE in the main directory of the
// repository or http://www.opensource.org/licenses/mit-license.php
// for more details.
//
// Redistribution and use in source and binary forms with or without
// modifications are permitted.

#nullable enable

using Neo.Extensions;
using Neo.SmartContract;
using System;
using System.Collections.Generic;
using System.Linq;

namespace Neo.Persistence
{
    /// <summary>
    /// Represents a cache for the snapshot or database of the NEO blockchain.
    /// </summary>
    public class SnapshotCache : DataCache, IDisposable
    {
        private readonly IReadOnlyStore _store;
<<<<<<< HEAD
        private readonly ISnapshot _snapshot;

        public override SerializedCache SerializedCache => _store.SerializedCache;
=======
        private readonly ISnapshot? _snapshot;
>>>>>>> 3d00a60a

        /// <summary>
        /// Initializes a new instance of the <see cref="SnapshotCache"/> class.
        /// </summary>
        /// <param name="store">An <see cref="IReadOnlyStore"/> to create a readonly cache; or an <see cref="ISnapshot"/> to create a snapshot cache.</param>
        public SnapshotCache(IReadOnlyStore store)
        {
            _store = store;
            _snapshot = store as ISnapshot;
<<<<<<< HEAD
        }

        protected override void SetCacheInternal(Type type, object? value)
        {
            _store.SerializedCache.Set(type, value);
=======
>>>>>>> 3d00a60a
        }

        protected override void AddInternal(StorageKey key, StorageItem value)
        {
            _snapshot?.Put(key.ToArray(), value.ToArray());
        }

        protected override void DeleteInternal(StorageKey key)
        {
            _snapshot?.Delete(key.ToArray());
        }

        public override void Commit()
        {
            base.Commit();
            _snapshot?.Commit();
        }

        protected override bool ContainsInternal(StorageKey key)
        {
            return _store.Contains(key.ToArray());
        }

        public void Dispose()
        {
            _snapshot?.Dispose();
        }

        /// <inheritdoc/>
        protected override StorageItem GetInternal(StorageKey key)
        {
            if (_store.TryGet(key.ToArray(), out var value))
                return new(value);
            throw new KeyNotFoundException();
        }

        protected override IEnumerable<(StorageKey, StorageItem)> SeekInternal(byte[] keyOrPrefix, SeekDirection direction)
        {
            return _store.Seek(keyOrPrefix, direction).Select(p => (new StorageKey(p.Key), new StorageItem(p.Value)));
        }

        /// <inheritdoc/>
        protected override StorageItem? TryGetInternal(StorageKey key)
        {
            return _store.TryGet(key.ToArray(), out var value) ? new(value) : null;
        }

        protected override void UpdateInternal(StorageKey key, StorageItem value)
        {
            _snapshot?.Put(key.ToArray(), value.ToArray());
        }
    }
}<|MERGE_RESOLUTION|>--- conflicted
+++ resolved
@@ -25,13 +25,9 @@
     public class SnapshotCache : DataCache, IDisposable
     {
         private readonly IReadOnlyStore _store;
-<<<<<<< HEAD
-        private readonly ISnapshot _snapshot;
+        private readonly ISnapshot? _snapshot;
 
         public override SerializedCache SerializedCache => _store.SerializedCache;
-=======
-        private readonly ISnapshot? _snapshot;
->>>>>>> 3d00a60a
 
         /// <summary>
         /// Initializes a new instance of the <see cref="SnapshotCache"/> class.
@@ -41,14 +37,11 @@
         {
             _store = store;
             _snapshot = store as ISnapshot;
-<<<<<<< HEAD
         }
 
         protected override void SetCacheInternal(Type type, object? value)
         {
             _store.SerializedCache.Set(type, value);
-=======
->>>>>>> 3d00a60a
         }
 
         protected override void AddInternal(StorageKey key, StorageItem value)
