// Copyright (C) 2015-2025 The Neo Project.
//
// PolicyContract.cs file belongs to the neo project and is free
// software distributed under the MIT software license, see the
// accompanying file LICENSE in the main directory of the
// repository or http://www.opensource.org/licenses/mit-license.php
// for more details.
//
// Redistribution and use in source and binary forms with or without
// modifications are permitted.

#pragma warning disable IDE0051

using Akka.Dispatch;
using Neo.Network.P2P.Payloads;
using Neo.Persistence;
using System;
using System.Numerics;

namespace Neo.SmartContract.Native
{
    /// <summary>
    /// A native contract that manages the system policies.
    /// </summary>
    public sealed class PolicyContract : NativeContract
    {
        /// <summary>
        /// The default execution fee factor.
        /// </summary>
        public const uint DefaultExecFeeFactor = 30;

        /// <summary>
        /// The default storage price.
        /// </summary>
        public const uint DefaultStoragePrice = 100000;

        /// <summary>
        /// The default network fee per byte of transactions.
        /// In the unit of datoshi, 1 datoshi = 1e-8 GAS
        /// </summary>
        public const uint DefaultFeePerByte = 1000;

        /// <summary>
        /// The default fee for attribute.
        /// </summary>
        public const uint DefaultAttributeFee = 0;

        /// <summary>
        /// The default fee for NotaryAssisted attribute.
        /// </summary>
        public const uint DefaultNotaryAssistedAttributeFee = 1000_0000;

        /// <summary>
        /// The maximum execution fee factor that the committee can set.
        /// </summary>
        public const uint MaxExecFeeFactor = 100;

        /// <summary>
        /// The maximum fee for attribute that the committee can set.
        /// </summary>
        public const uint MaxAttributeFee = 10_0000_0000;

        /// <summary>
        /// The maximum storage price that the committee can set.
        /// </summary>
        public const uint MaxStoragePrice = 10000000;

        /// <summary>
        /// The maximum block generation time that the committee can set in milliseconds.
        /// </summary>
        public const uint MaxMillisecondsPerBlock = 30_000;

        /// <summary>
        /// The maximum MaxValidUntilBlockIncrement value that the committee can set.
        /// It is set to be a day of 1-second blocks.
        /// </summary>
        public const uint MaxMaxValidUntilBlockIncrement = 86400;

        /// <summary>
        /// The maximum MaxTraceableBlocks value that the committee can set.
        /// It is set to be a year of 15-second blocks.
        /// </summary>
        public const uint MaxMaxTraceableBlocks = 2102400;

        private const byte Prefix_BlockedAccount = 15;
        private const byte Prefix_FeePerByte = 10;
        private const byte Prefix_ExecFeeFactor = 18;
        private const byte Prefix_StoragePrice = 19;
        private const byte Prefix_AttributeFee = 20;
        private const byte Prefix_MillisecondsPerBlock = 21;
        private const byte Prefix_MaxValidUntilBlockIncrement = 22;
        private const byte Prefix_MaxTraceableBlocks = 23;

        private readonly StorageKey _feePerByte;
        private readonly StorageKey _execFeeFactor;
        private readonly StorageKey _storagePrice;
        private readonly StorageKey _millisecondsPerBlock;
        private readonly StorageKey _maxValidUntilBlockIncrement;
        private readonly StorageKey _maxTraceableBlocks;

<<<<<<< HEAD
        private class LastFeePerByte(long feePerByte) : IStorageCacheEntry
        {
            public readonly long FeePerByte = feePerByte;
            public StorageItem GetStorageItem() => new(FeePerByte);
        }

        private class LastStorageFee(uint storagePrice) : IStorageCacheEntry
        {
            public readonly uint StoragePrice = storagePrice;
            public StorageItem GetStorageItem() => new(StoragePrice);
        }

        private class LastExecFee(uint execFeeFactor) : IStorageCacheEntry
        {
            public readonly uint ExecFeeFactor = execFeeFactor;
            public StorageItem GetStorageItem() => new(ExecFeeFactor);
        }
=======
        /// <summary>
        /// The event name for the block generation time changed.
        /// </summary>
        private const string MillisecondsPerBlockChangedEventName = "MillisecondsPerBlockChanged";
>>>>>>> e45a913a

        [ContractEvent(Hardfork.HF_Echidna, 0, name: MillisecondsPerBlockChangedEventName,
            "old", ContractParameterType.Integer,
            "new", ContractParameterType.Integer
        )]
        internal PolicyContract() : base()
        {
            _feePerByte = CreateStorageKey(Prefix_FeePerByte);
            _execFeeFactor = CreateStorageKey(Prefix_ExecFeeFactor);
            _storagePrice = CreateStorageKey(Prefix_StoragePrice);
            _millisecondsPerBlock = CreateStorageKey(Prefix_MillisecondsPerBlock);
            _maxValidUntilBlockIncrement = CreateStorageKey(Prefix_MaxValidUntilBlockIncrement);
            _maxTraceableBlocks = CreateStorageKey(Prefix_MaxTraceableBlocks);
        }

        internal override ContractTask InitializeAsync(ApplicationEngine engine, Hardfork? hardfork)
        {
            if (hardfork == ActiveIn)
            {
                engine.SnapshotCache.Add(_feePerByte, new LastFeePerByte(DefaultFeePerByte));
                engine.SnapshotCache.Add(_execFeeFactor, new LastExecFee(DefaultExecFeeFactor));
                engine.SnapshotCache.Add(_storagePrice, new LastStorageFee(DefaultStoragePrice));
            }
            if (hardfork == Hardfork.HF_Echidna)
            {
                engine.SnapshotCache.Add(CreateStorageKey(Prefix_AttributeFee, (byte)TransactionAttributeType.NotaryAssisted), new StorageItem(DefaultNotaryAssistedAttributeFee));
                engine.SnapshotCache.Add(_millisecondsPerBlock, new StorageItem(engine.ProtocolSettings.MillisecondsPerBlock));
                engine.SnapshotCache.Add(_maxValidUntilBlockIncrement, new StorageItem(engine.ProtocolSettings.MaxValidUntilBlockIncrement));
                engine.SnapshotCache.Add(_maxTraceableBlocks, new StorageItem(engine.ProtocolSettings.MaxTraceableBlocks));
            }
            return ContractTask.CompletedTask;
        }

        /// <summary>
        /// Gets the network fee per transaction byte.
        /// </summary>
        /// <param name="snapshot">The snapshot used to read data.</param>
        /// <returns>The network fee per transaction byte.</returns>
        [ContractMethod(CpuFee = 1 << 15, RequiredCallFlags = CallFlags.ReadStates)]
        public long GetFeePerByte(ICacheableReadOnlyStore snapshot)
        {
            var cached = snapshot.GetFromCache<LastFeePerByte>();
            if (cached != null)
            {
                return cached.FeePerByte;
            }
            var fee = (long)(BigInteger)snapshot[_feePerByte];
            snapshot.AddToCache(new LastFeePerByte(fee));
            return fee;
        }

        /// <summary>
        /// Gets the execution fee factor. This is a multiplier that can be adjusted by the committee to adjust the system fees for transactions.
        /// </summary>
        /// <param name="snapshot">The snapshot used to read data.</param>
        /// <returns>The execution fee factor.</returns>
        [ContractMethod(CpuFee = 1 << 15, RequiredCallFlags = CallFlags.ReadStates)]
        public uint GetExecFeeFactor(ICacheableReadOnlyStore snapshot)
        {
            var cached = snapshot.GetFromCache<LastExecFee>();
            if (cached != null)
            {
                return cached.ExecFeeFactor;
            }
            var fee = (uint)(BigInteger)snapshot[_execFeeFactor];
            snapshot.AddToCache(new LastExecFee(fee));
            return fee;
        }

        /// <summary>
        /// Gets the storage price.
        /// </summary>
        /// <param name="snapshot">The snapshot used to read data.</param>
        /// <returns>The storage price.</returns>
        [ContractMethod(CpuFee = 1 << 15, RequiredCallFlags = CallFlags.ReadStates)]
        public uint GetStoragePrice(ICacheableReadOnlyStore snapshot)
        {
            var cached = snapshot.GetFromCache<LastStorageFee>();
            if (cached != null)
            {
                return cached.StoragePrice;
            }
            var fee = (uint)(BigInteger)snapshot[_storagePrice];
            snapshot.AddToCache(new LastStorageFee(fee));
            return fee;
        }

        /// <summary>
        /// Gets the block generation time in milliseconds.
        /// </summary>
        /// <param name="snapshot">The snapshot used to read data.</param>
        /// <returns>The block generation time in milliseconds.</returns>
        [ContractMethod(Hardfork.HF_Echidna, CpuFee = 1 << 15, RequiredCallFlags = CallFlags.ReadStates)]
        public uint GetMillisecondsPerBlock(IReadOnlyStore snapshot)
        {
            return (uint)(BigInteger)snapshot[_millisecondsPerBlock];
        }

        /// <summary>
        /// Gets the upper increment size of blockchain height (in blocks) exceeding
        /// that a transaction should fail validation.
        /// </summary>
        /// <param name="snapshot">The snapshot used to read data.</param>
        /// <returns>MaxValidUntilBlockIncrement value.</returns>
        [ContractMethod(Hardfork.HF_Echidna, CpuFee = 1 << 15, RequiredCallFlags = CallFlags.ReadStates)]
        public uint GetMaxValidUntilBlockIncrement(IReadOnlyStore snapshot)
        {
            return (uint)(BigInteger)snapshot[_maxValidUntilBlockIncrement];
        }

        /// <summary>
        /// Gets the length of the chain accessible to smart contracts.
        /// </summary>
        /// <param name="snapshot">The snapshot used to read data.</param>
        /// <returns>MaxTraceableBlocks value.</returns>
        [ContractMethod(Hardfork.HF_Echidna, CpuFee = 1 << 15, RequiredCallFlags = CallFlags.ReadStates)]
        public uint GetMaxTraceableBlocks(IReadOnlyStore snapshot)
        {
            return (uint)(BigInteger)snapshot[_maxTraceableBlocks];
        }

        /// <summary>
        /// Gets the fee for attribute before Echidna hardfork.
        /// </summary>
        /// <param name="snapshot">The snapshot used to read data.</param>
        /// <param name="attributeType">Attribute type excluding <see cref="TransactionAttributeType.NotaryAssisted"/></param>
        /// <returns>The fee for attribute.</returns>
        [ContractMethod(true, Hardfork.HF_Echidna, CpuFee = 1 << 15, RequiredCallFlags = CallFlags.ReadStates, Name = "getAttributeFee")]
        public uint GetAttributeFeeV0(IReadOnlyStore snapshot, byte attributeType)
        {
            return GetAttributeFee(snapshot, attributeType, false);
        }

        /// <summary>
        /// Gets the fee for attribute after Echidna hardfork.
        /// </summary>
        /// <param name="snapshot">The snapshot used to read data.</param>
        /// <param name="attributeType">Attribute type</param>
        /// <returns>The fee for attribute.</returns>
        [ContractMethod(Hardfork.HF_Echidna, CpuFee = 1 << 15, RequiredCallFlags = CallFlags.ReadStates, Name = "getAttributeFee")]
        public uint GetAttributeFeeV1(IReadOnlyStore snapshot, byte attributeType)
        {
            return GetAttributeFee(snapshot, attributeType, true);
        }

        /// <summary>
        /// Generic handler for GetAttributeFeeV0 and GetAttributeFee that
        /// gets the fee for attribute.
        /// </summary>
        /// <param name="snapshot">The snapshot used to read data.</param>
        /// <param name="attributeType">Attribute type</param>
        /// <param name="allowNotaryAssisted">Whether to support <see cref="TransactionAttributeType.NotaryAssisted"/> attribute type.</param>
        /// <returns>The fee for attribute.</returns>
        private uint GetAttributeFee(IReadOnlyStore snapshot, byte attributeType, bool allowNotaryAssisted)
        {
            if (!Enum.IsDefined(typeof(TransactionAttributeType), attributeType) || (!allowNotaryAssisted && attributeType == (byte)(TransactionAttributeType.NotaryAssisted)))
                throw new InvalidOperationException($"Unsupported value {attributeType} of {nameof(attributeType)}");

            var key = CreateStorageKey(Prefix_AttributeFee, attributeType);
            return snapshot.TryGet(key, out var item) ? (uint)(BigInteger)item : DefaultAttributeFee;
        }

        /// <summary>
        /// Determines whether the specified account is blocked.
        /// </summary>
        /// <param name="snapshot">The snapshot used to read data.</param>
        /// <param name="account">The account to be checked.</param>
        /// <returns><see langword="true"/> if the account is blocked; otherwise, <see langword="false"/>.</returns>
        [ContractMethod(CpuFee = 1 << 15, RequiredCallFlags = CallFlags.ReadStates)]
        public bool IsBlocked(IReadOnlyStore snapshot, UInt160 account)
        {
            return snapshot.Contains(CreateStorageKey(Prefix_BlockedAccount, account));
        }

        /// <summary>
        /// Sets the block generation time in milliseconds.
        /// </summary>
        /// <param name="engine">The execution engine.</param>
        /// <param name="value">The block generation time in milliseconds. Must be between 1 and MaxBlockGenTime.</param>
        /// <exception cref="ArgumentOutOfRangeException">Thrown when the provided value is outside the allowed range.</exception>
        /// <exception cref="InvalidOperationException">Thrown when the caller is not a committee member.</exception>
        [ContractMethod(Hardfork.HF_Echidna, CpuFee = 1 << 15, RequiredCallFlags = CallFlags.States | CallFlags.AllowNotify)]
        public void SetMillisecondsPerBlock(ApplicationEngine engine, uint value)
        {
            if (value == 0 || value > MaxMillisecondsPerBlock)
                throw new ArgumentOutOfRangeException(nameof(value), $"MillisecondsPerBlock value should be between 1 and {MaxMillisecondsPerBlock}, got {value}");
            if (!CheckCommittee(engine)) throw new InvalidOperationException("invalid committee signature");

            var oldTime = GetMillisecondsPerBlock(engine.SnapshotCache);
            engine.SnapshotCache.GetAndChange(_millisecondsPerBlock).Set(value);

            engine.SendNotification(Hash, MillisecondsPerBlockChangedEventName,
                [new VM.Types.Integer(oldTime), new VM.Types.Integer(value)]);
        }

        /// <summary>
        /// Sets the fee for attribute before Echidna hardfork.
        /// </summary>
        /// <param name="engine">The engine used to check committee witness and read data.</param>
        /// <param name="attributeType">Attribute type excluding <see cref="TransactionAttributeType.NotaryAssisted"/></param>
        /// <param name="value">Attribute fee value</param>
        /// <returns>The fee for attribute.</returns>
        [ContractMethod(true, Hardfork.HF_Echidna, CpuFee = 1 << 15, RequiredCallFlags = CallFlags.States, Name = "setAttributeFee")]
        private void SetAttributeFeeV0(ApplicationEngine engine, byte attributeType, uint value)
        {
            SetAttributeFee(engine, attributeType, value, false);
        }

        /// <summary>
        /// Sets the fee for attribute after Echidna hardfork.
        /// </summary>
        /// <param name="engine">The engine used to check committee witness and read data.</param>
        /// <param name="attributeType">Attribute type excluding <see cref="TransactionAttributeType.NotaryAssisted"/></param>
        /// <param name="value">Attribute fee value</param>
        /// <returns>The fee for attribute.</returns>
        [ContractMethod(Hardfork.HF_Echidna, CpuFee = 1 << 15, RequiredCallFlags = CallFlags.States, Name = "setAttributeFee")]
        private void SetAttributeFeeV1(ApplicationEngine engine, byte attributeType, uint value)
        {
            SetAttributeFee(engine, attributeType, value, true);
        }

        /// <summary>
        /// Generic handler for SetAttributeFeeV0 and SetAttributeFeeV1 that
        /// gets the fee for attribute.
        /// </summary>
        /// <param name="engine">The engine used to check committee witness and read data.</param>
        /// <param name="attributeType">Attribute type</param>
        /// <param name="value">Attribute fee value</param>
        /// <param name="allowNotaryAssisted">Whether to support <see cref="TransactionAttributeType.NotaryAssisted"/> attribute type.</param>
        /// <returns>The fee for attribute.</returns>
        private void SetAttributeFee(ApplicationEngine engine, byte attributeType, uint value, bool allowNotaryAssisted)
        {
            if (!Enum.IsDefined(typeof(TransactionAttributeType), attributeType) || (!allowNotaryAssisted && attributeType == (byte)(TransactionAttributeType.NotaryAssisted)))
                throw new InvalidOperationException($"Unsupported value {attributeType} of {nameof(attributeType)}");
            if (value > MaxAttributeFee) throw new ArgumentOutOfRangeException(nameof(value));
            if (!CheckCommittee(engine)) throw new InvalidOperationException();

            engine.SnapshotCache.GetAndChange(CreateStorageKey(Prefix_AttributeFee, attributeType), () => new StorageItem(DefaultAttributeFee)).Set(value);
        }

        [ContractMethod(CpuFee = 1 << 15, RequiredCallFlags = CallFlags.States)]
        private void SetFeePerByte(ApplicationEngine engine, long value)
        {
            if (value < 0 || value > 1_00000000) throw new ArgumentOutOfRangeException(nameof(value));
            if (!CheckCommittee(engine)) throw new InvalidOperationException();
            engine.SnapshotCache.Upsert(_feePerByte, new LastFeePerByte(value));
        }

        [ContractMethod(CpuFee = 1 << 15, RequiredCallFlags = CallFlags.States)]
        private void SetExecFeeFactor(ApplicationEngine engine, uint value)
        {
            if (value == 0 || value > MaxExecFeeFactor) throw new ArgumentOutOfRangeException(nameof(value));
            if (!CheckCommittee(engine)) throw new InvalidOperationException();
            engine.SnapshotCache.Upsert(_execFeeFactor, new LastExecFee(value));
        }

        [ContractMethod(CpuFee = 1 << 15, RequiredCallFlags = CallFlags.States)]
        private void SetStoragePrice(ApplicationEngine engine, uint value)
        {
            if (value == 0 || value > MaxStoragePrice) throw new ArgumentOutOfRangeException(nameof(value));
            if (!CheckCommittee(engine)) throw new InvalidOperationException();
            engine.SnapshotCache.Upsert(_storagePrice, new LastStorageFee(value));
        }

        [ContractMethod(Hardfork.HF_Echidna, CpuFee = 1 << 15, RequiredCallFlags = CallFlags.States)]
        private void SetMaxValidUntilBlockIncrement(ApplicationEngine engine, uint value)
        {
            if (value == 0 || value > MaxMaxValidUntilBlockIncrement) throw new ArgumentOutOfRangeException(nameof(value));
            var mtb = GetMaxTraceableBlocks(engine.SnapshotCache);
            if (value >= mtb)
                throw new InvalidOperationException($"MaxValidUntilBlockIncrement must be lower than MaxTraceableBlocks ({value} vs {mtb})");
            if (!CheckCommittee(engine)) throw new InvalidOperationException();
            engine.SnapshotCache.GetAndChange(_maxValidUntilBlockIncrement).Set(value);
        }

        /// <summary>
        /// Sets the length of the chain accessible to smart contracts.
        /// </summary>
        /// <param name="engine">The engine used to check committee witness and read data.</param>
        /// <param name="value">MaxTraceableBlocks value.</param>
        [ContractMethod(Hardfork.HF_Echidna, CpuFee = 1 << 15, RequiredCallFlags = CallFlags.States)]
        private void SetMaxTraceableBlocks(ApplicationEngine engine, uint value)
        {
            if (value == 0 || value > MaxMaxTraceableBlocks)
                throw new ArgumentOutOfRangeException(nameof(value), $"MaxTraceableBlocks value should be between 1 and {MaxMaxTraceableBlocks}, got {value}");
            var oldVal = GetMaxTraceableBlocks(engine.SnapshotCache);
            if (value > oldVal)
                throw new InvalidOperationException($"MaxTraceableBlocks can not be increased (old {oldVal}, new {value})");
            var mVUBIncrement = GetMaxValidUntilBlockIncrement(engine.SnapshotCache);
            if (value <= mVUBIncrement)
                throw new InvalidOperationException($"MaxTraceableBlocks must be larger than MaxValidUntilBlockIncrement ({value} vs {mVUBIncrement})");
            if (!CheckCommittee(engine)) throw new InvalidOperationException("Invalid committee signature");
            engine.SnapshotCache.GetAndChange(_maxTraceableBlocks).Set(value);
        }

        [ContractMethod(CpuFee = 1 << 15, RequiredCallFlags = CallFlags.States)]
        private bool BlockAccount(ApplicationEngine engine, UInt160 account)
        {
            if (!CheckCommittee(engine)) throw new InvalidOperationException();
            return BlockAccount(engine.SnapshotCache, account);
        }

        internal bool BlockAccount(DataCache snapshot, UInt160 account)
        {
            if (IsNative(account)) throw new InvalidOperationException("It's impossible to block a native contract.");

            var key = CreateStorageKey(Prefix_BlockedAccount, account);
            if (snapshot.Contains(key)) return false;

            snapshot.Add(key, new StorageItem(Array.Empty<byte>()));
            return true;
        }

        [ContractMethod(CpuFee = 1 << 15, RequiredCallFlags = CallFlags.States)]
        private bool UnblockAccount(ApplicationEngine engine, UInt160 account)
        {
            if (!CheckCommittee(engine)) throw new InvalidOperationException();

            var key = CreateStorageKey(Prefix_BlockedAccount, account);
            if (!engine.SnapshotCache.Contains(key)) return false;

            engine.SnapshotCache.Delete(key);
            return true;
        }
    }
}<|MERGE_RESOLUTION|>--- conflicted
+++ resolved
@@ -98,7 +98,6 @@
         private readonly StorageKey _maxValidUntilBlockIncrement;
         private readonly StorageKey _maxTraceableBlocks;
 
-<<<<<<< HEAD
         private class LastFeePerByte(long feePerByte) : IStorageCacheEntry
         {
             public readonly long FeePerByte = feePerByte;
@@ -116,12 +115,11 @@
             public readonly uint ExecFeeFactor = execFeeFactor;
             public StorageItem GetStorageItem() => new(ExecFeeFactor);
         }
-=======
+
         /// <summary>
         /// The event name for the block generation time changed.
         /// </summary>
         private const string MillisecondsPerBlockChangedEventName = "MillisecondsPerBlockChanged";
->>>>>>> e45a913a
 
         [ContractEvent(Hardfork.HF_Echidna, 0, name: MillisecondsPerBlockChangedEventName,
             "old", ContractParameterType.Integer,
