// Copyright (C) 2015-2025 The Neo Project.
//
// NeoToken.cs file belongs to the neo project and is free
// software distributed under the MIT software license, see the
// accompanying file LICENSE in the main directory of the
// repository or http://www.opensource.org/licenses/mit-license.php
// for more details.
//
// Redistribution and use in source and binary forms with or without
// modifications are permitted.

#pragma warning disable IDE0051

using Neo.Cryptography.ECC;
using Neo.Extensions;
using Neo.Persistence;
using Neo.SmartContract.Iterators;
using Neo.SmartContract.Manifest;
using Neo.VM;
using Neo.VM.Types;
using System;
using System.Buffers.Binary;
using System.Collections.Generic;
using System.Linq;
using System.Numerics;
using Array = System.Array;

namespace Neo.SmartContract.Native
{
    /// <summary>
    /// Represents the NEO token in the NEO system.
    /// </summary>
    public sealed class NeoToken : FungibleToken<NeoToken.NeoAccountState>
    {
        public override string Symbol => "NEO";
        public override byte Decimals => 0;

        /// <summary>
        /// Indicates the total amount of NEO.
        /// </summary>
        public BigInteger TotalAmount { get; }

        /// <summary>
        /// Indicates the effective voting turnout in NEO. The voted candidates will only be effective when the voting turnout exceeds this value.
        /// </summary>
        public const decimal EffectiveVoterTurnout = 0.2M;

        private const byte Prefix_VotersCount = 1;
        private const byte Prefix_Candidate = 33;
        private const byte Prefix_Committee = 14;
        private const byte Prefix_GasPerBlock = 29;
        private const byte Prefix_RegisterPrice = 13;
        private const byte Prefix_VoterRewardPerCommittee = 23;

        private const byte NeoHolderRewardRatio = 10;
        private const byte CommitteeRewardRatio = 10;
        private const byte VoterRewardRatio = 80;

        private readonly StorageKey _votersCount;
        private readonly StorageKey _registerPrice;

        private class LastGasPerBlock(BigInteger gasPerBlock, long index) : IStorageCacheEntry
        {
            public readonly BigInteger GasPerBlock = gasPerBlock;
            public readonly long Index = index;

            public StorageItem GetStorageItem() => new(GasPerBlock);
        }

        [ContractEvent(1, name: "CandidateStateChanged",
           "pubkey", ContractParameterType.PublicKey,
           "registered", ContractParameterType.Boolean,
           "votes", ContractParameterType.Integer)]
        [ContractEvent(2, name: "Vote",
           "account", ContractParameterType.Hash160,
           "from", ContractParameterType.PublicKey,
           "to", ContractParameterType.PublicKey,
           "amount", ContractParameterType.Integer)]
        [ContractEvent(Hardfork.HF_Cockatrice, 3, name: "CommitteeChanged",
           "old", ContractParameterType.Array,
           "new", ContractParameterType.Array)]
        internal NeoToken() : base()
        {
            TotalAmount = 100000000 * Factor;
            _votersCount = CreateStorageKey(Prefix_VotersCount);
            _registerPrice = CreateStorageKey(Prefix_RegisterPrice);
        }

        public override BigInteger TotalSupply(IReadOnlyStore snapshot)
        {
            return TotalAmount;
        }

        internal override void OnBalanceChanging(ApplicationEngine engine, UInt160 account, NeoAccountState state, BigInteger amount)
        {
            GasDistribution distribution = DistributeGas(engine, account, state);
            if (distribution is not null)
            {
                var list = engine.CurrentContext.GetState<List<GasDistribution>>();
                list.Add(distribution);
            }
            if (amount.IsZero) return;
            if (state.VoteTo is null) return;
            engine.SnapshotCache.GetAndChange(_votersCount).Add(amount);
            StorageKey key = CreateStorageKey(Prefix_Candidate, state.VoteTo);
            CandidateState candidate = engine.SnapshotCache.GetAndChange(key).GetInteroperable<CandidateState>();
            candidate.Votes += amount;
            CheckCandidate(engine.SnapshotCache, state.VoteTo, candidate);
        }

        private protected override async ContractTask PostTransferAsync(ApplicationEngine engine, UInt160 from, UInt160 to, BigInteger amount, StackItem data, bool callOnPayment)
        {
            await base.PostTransferAsync(engine, from, to, amount, data, callOnPayment);
            var list = engine.CurrentContext.GetState<List<GasDistribution>>();
            foreach (var distribution in list)
                await GAS.Mint(engine, distribution.Account, distribution.Amount, callOnPayment);
        }

        protected override void OnManifestCompose(IsHardforkEnabledDelegate hfChecker, uint blockHeight, ContractManifest manifest)
        {
            if (hfChecker(Hardfork.HF_Echidna, blockHeight))
            {
                manifest.SupportedStandards = new[] { "NEP-17", "NEP-27" };
            }
            else
            {
                manifest.SupportedStandards = new[] { "NEP-17" };
            }
        }

        private GasDistribution DistributeGas(ApplicationEngine engine, UInt160 account, NeoAccountState state)
        {
            // PersistingBlock is null when running under the debugger
            if (engine.PersistingBlock is null) return null;

            // In the unit of datoshi, 1 datoshi = 1e-8 GAS
            BigInteger datoshi = CalculateBonus(engine.SnapshotCache, state, engine.PersistingBlock.Index);
            state.BalanceHeight = engine.PersistingBlock.Index;
            if (state.VoteTo is not null)
            {
                var keyLastest = CreateStorageKey(Prefix_VoterRewardPerCommittee, state.VoteTo);
                var latestGasPerVote = engine.SnapshotCache.TryGet(keyLastest) ?? BigInteger.Zero;
                state.LastGasPerVote = latestGasPerVote;
            }
            if (datoshi == 0) return null;
            return new GasDistribution
            {
                Account = account,
                Amount = datoshi
            };
        }

        private BigInteger CalculateBonus(DataCache snapshot, NeoAccountState state, uint end)
        {
            if (state.Balance.IsZero) return BigInteger.Zero;
            if (state.Balance.Sign < 0) throw new ArgumentOutOfRangeException(nameof(state.Balance));

            var expectEnd = Ledger.CurrentIndex(snapshot) + 1;
            if (expectEnd != end) throw new ArgumentOutOfRangeException(nameof(end));
            if (state.BalanceHeight >= end) return BigInteger.Zero;
            // In the unit of datoshi, 1 datoshi = 1e-8 GAS
            BigInteger neoHolderReward = CalculateNeoHolderReward(snapshot, state.Balance, state.BalanceHeight, end);
            if (state.VoteTo is null) return neoHolderReward;

            var keyLastest = CreateStorageKey(Prefix_VoterRewardPerCommittee, state.VoteTo);
            var latestGasPerVote = snapshot.TryGet(keyLastest) ?? BigInteger.Zero;
            var voteReward = state.Balance * (latestGasPerVote - state.LastGasPerVote) / 100000000L;

            return neoHolderReward + voteReward;
        }

        private BigInteger CalculateNeoHolderReward(DataCache snapshot, BigInteger value, uint start, uint end)
        {
            // In the unit of datoshi, 1 GAS = 10^8 datoshi
            BigInteger sum = 0;
            foreach (var (index, gasPerBlock) in GetSortedGasRecords(snapshot, end - 1))
            {
                if (index > start)
                {
                    sum += gasPerBlock * (end - index);
                    end = index;
                }
                else
                {
                    sum += gasPerBlock * (end - start);
                    break;
                }
            }
            return value * sum * NeoHolderRewardRatio / 100 / TotalAmount;
        }

        private void CheckCandidate(DataCache snapshot, ECPoint pubkey, CandidateState candidate)
        {
            if (!candidate.Registered && candidate.Votes.IsZero)
            {
                snapshot.Delete(CreateStorageKey(Prefix_VoterRewardPerCommittee, pubkey));
                snapshot.Delete(CreateStorageKey(Prefix_Candidate, pubkey));
            }
        }

        /// <summary>
        /// Determine whether the votes should be recounted at the specified height.
        /// </summary>
        /// <param name="height">The height to be checked.</param>
        /// <param name="committeeMembersCount">The number of committee members in the system.</param>
        /// <returns><see langword="true"/> if the votes should be recounted; otherwise, <see langword="false"/>.</returns>
        public static bool ShouldRefreshCommittee(uint height, int committeeMembersCount) => height % committeeMembersCount == 0;

        internal override ContractTask InitializeAsync(ApplicationEngine engine, Hardfork? hardfork)
        {
            if (hardfork == ActiveIn)
            {
                var initIndex = engine.PersistingBlock?.Index ?? 0u;
                var cachedCommittee = new CachedCommittee(engine.ProtocolSettings.StandbyCommittee.Select(p => (p, BigInteger.Zero)));
                engine.SnapshotCache.Add(CreateStorageKey(Prefix_Committee), new StorageItem(cachedCommittee));
<<<<<<< HEAD
                engine.SnapshotCache.Add(_votersCount, new StorageItem([]));
                engine.SnapshotCache.Add(CreateStorageKey(Prefix_GasPerBlock).AddBigEndian(initIndex), new LastGasPerBlock(5 * GAS.Factor, initIndex));
=======
                engine.SnapshotCache.Add(_votersCount, new StorageItem(Array.Empty<byte>()));
                engine.SnapshotCache.Add(CreateStorageKey(Prefix_GasPerBlock, 0u), new StorageItem(5 * GAS.Factor));
>>>>>>> 3c380bf0
                engine.SnapshotCache.Add(_registerPrice, new StorageItem(1000 * GAS.Factor));
                return Mint(engine, Contract.GetBFTAddress(engine.ProtocolSettings.StandbyValidators), TotalAmount, false);
            }
            return ContractTask.CompletedTask;
        }

        internal override ContractTask OnPersistAsync(ApplicationEngine engine)
        {
            // Set next committee
            if (ShouldRefreshCommittee(engine.PersistingBlock.Index, engine.ProtocolSettings.CommitteeMembersCount))
            {
                var storageItem = engine.SnapshotCache.GetAndChange(CreateStorageKey(Prefix_Committee));
                var cachedCommittee = storageItem.GetInteroperable<CachedCommittee>();

                var prevCommittee = cachedCommittee.Select(u => u.PublicKey).ToArray();

                cachedCommittee.Clear();
                cachedCommittee.AddRange(ComputeCommitteeMembers(engine.SnapshotCache, engine.ProtocolSettings));

                // Hardfork check for https://github.com/neo-project/neo/pull/3158
                // New notification will case 3.7.0 and 3.6.0 have different behavior
                var index = engine.PersistingBlock?.Index ?? Ledger.CurrentIndex(engine.SnapshotCache);
                if (engine.ProtocolSettings.IsHardforkEnabled(Hardfork.HF_Cockatrice, index))
                {
                    var newCommittee = cachedCommittee.Select(u => u.PublicKey).ToArray();

                    if (!newCommittee.SequenceEqual(prevCommittee))
                    {
                        engine.SendNotification(Hash, "CommitteeChanged", new VM.Types.Array(engine.ReferenceCounter) {
                            new VM.Types.Array(engine.ReferenceCounter, prevCommittee.Select(u => (ByteString)u.ToArray())) ,
                            new VM.Types.Array(engine.ReferenceCounter, newCommittee.Select(u => (ByteString)u.ToArray()))
                        });
                    }
                }
            }
            return ContractTask.CompletedTask;
        }

        internal override async ContractTask PostPersistAsync(ApplicationEngine engine)
        {
            // Distribute GAS for committee

            int m = engine.ProtocolSettings.CommitteeMembersCount;
            int n = engine.ProtocolSettings.ValidatorsCount;
            int index = (int)(engine.PersistingBlock.Index % (uint)m);
            var gasPerBlock = GetGasPerBlock(engine.SnapshotCache);
            var committee = GetCommitteeFromCache(engine.SnapshotCache);
            var pubkey = committee[index].PublicKey;
            var account = Contract.CreateSignatureRedeemScript(pubkey).ToScriptHash();
            await GAS.Mint(engine, account, gasPerBlock * CommitteeRewardRatio / 100, false);

            // Record the cumulative reward of the voters of committee

            if (ShouldRefreshCommittee(engine.PersistingBlock.Index, m))
            {
                BigInteger voterRewardOfEachCommittee = gasPerBlock * VoterRewardRatio * 100000000L * m / (m + n) / 100; // Zoom in 100000000 times, and the final calculation should be divided 100000000L
                for (index = 0; index < committee.Count; index++)
                {
                    var (PublicKey, Votes) = committee[index];
                    var factor = index < n ? 2 : 1; // The `voter` rewards of validator will double than other committee's
                    if (Votes > 0)
                    {
                        BigInteger voterSumRewardPerNEO = factor * voterRewardOfEachCommittee / Votes;
                        StorageKey voterRewardKey = CreateStorageKey(Prefix_VoterRewardPerCommittee, PublicKey);
                        StorageItem lastRewardPerNeo = engine.SnapshotCache.GetAndChange(voterRewardKey, () => new StorageItem(BigInteger.Zero));
                        lastRewardPerNeo.Add(voterSumRewardPerNEO);
                    }
                }
            }
        }

        [ContractMethod(CpuFee = 1 << 15, RequiredCallFlags = CallFlags.States)]
        private void SetGasPerBlock(ApplicationEngine engine, BigInteger gasPerBlock)
        {
            if (gasPerBlock < 0 || gasPerBlock > 10 * GAS.Factor)
                throw new ArgumentOutOfRangeException(nameof(gasPerBlock));
            if (!CheckCommittee(engine)) throw new InvalidOperationException();

            var index = engine.PersistingBlock.Index + 1;
<<<<<<< HEAD
            engine.SnapshotCache.Upsert(CreateStorageKey(Prefix_GasPerBlock).AddBigEndian(index), new LastGasPerBlock(gasPerBlock, index));
=======
            var entry = engine.SnapshotCache.GetAndChange(CreateStorageKey(Prefix_GasPerBlock, index), () => new StorageItem(gasPerBlock));
            entry.Set(gasPerBlock);
>>>>>>> 3c380bf0
        }

        /// <summary>
        /// Gets the amount of GAS generated in each block.
        /// </summary>
        /// <param name="snapshot">The snapshot used to read data.</param>
        /// <returns>The amount of GAS generated.</returns>
        [ContractMethod(CpuFee = 1 << 15, RequiredCallFlags = CallFlags.ReadStates)]
        public BigInteger GetGasPerBlock(DataCache snapshot)
        {
            var end = Ledger.CurrentIndex(snapshot) + 1;
            var cached = snapshot.GetFromCache<LastGasPerBlock>();
            if (cached != null && cached.Index < end)
            {
                return cached.GasPerBlock;
            }

            var last = GetSortedGasRecords(snapshot, end).First();
            snapshot.AddToCache(new LastGasPerBlock(last.GasPerBlock, last.Index));
            return last.GasPerBlock;
        }

        [ContractMethod(CpuFee = 1 << 15, RequiredCallFlags = CallFlags.States)]
        private void SetRegisterPrice(ApplicationEngine engine, long registerPrice)
        {
            if (registerPrice <= 0)
                throw new ArgumentOutOfRangeException(nameof(registerPrice));
            if (!CheckCommittee(engine)) throw new InvalidOperationException();
            engine.SnapshotCache.GetAndChange(_registerPrice).Set(registerPrice);
        }

        /// <summary>
        /// Gets the fees to be paid to register as a candidate.
        /// </summary>
        /// <param name="snapshot">The snapshot used to read data.</param>
        /// <returns>The amount of the fees.</returns>
        [ContractMethod(CpuFee = 1 << 15, RequiredCallFlags = CallFlags.ReadStates)]
        public long GetRegisterPrice(IReadOnlyStore snapshot)
        {
            // In the unit of datoshi, 1 datoshi = 1e-8 GAS
            return (long)(BigInteger)snapshot[_registerPrice];
        }

        internal IEnumerable<(uint Index, BigInteger GasPerBlock)> GetSortedGasRecords(DataCache snapshot, uint end)
        {
<<<<<<< HEAD
            var key = CreateStorageKey(Prefix_GasPerBlock).AddBigEndian(end).ToArray();
=======
            var key = CreateStorageKey(Prefix_GasPerBlock, end).ToArray();
>>>>>>> 3c380bf0
            var boundary = CreateStorageKey(Prefix_GasPerBlock).ToArray();
            return snapshot.FindRange(key, boundary, SeekDirection.Backward)
                .Select(u => (BinaryPrimitives.ReadUInt32BigEndian(u.Key.Key.Span[^sizeof(uint)..]), (BigInteger)u.Value));
        }

        /// <summary>
        /// Get the amount of unclaimed GAS in the specified account.
        /// </summary>
        /// <param name="snapshot">The snapshot used to read data.</param>
        /// <param name="account">The account to check.</param>
        /// <param name="end">The block index used when calculating GAS.</param>
        /// <returns>The amount of unclaimed GAS.</returns>
        [ContractMethod(CpuFee = 1 << 17, RequiredCallFlags = CallFlags.ReadStates)]
        public BigInteger UnclaimedGas(DataCache snapshot, UInt160 account, uint end)
        {
            StorageItem storage = snapshot.TryGet(CreateStorageKey(Prefix_Account, account));
            if (storage is null) return BigInteger.Zero;
            NeoAccountState state = storage.GetInteroperable<NeoAccountState>();
            return CalculateBonus(snapshot, state, end);
        }

        [ContractMethod(Hardfork.HF_Echidna, RequiredCallFlags = CallFlags.States | CallFlags.AllowNotify)]
        private async ContractTask OnNEP17Payment(ApplicationEngine engine, UInt160 from, BigInteger amount, StackItem data)
        {
            if (engine.CallingScriptHash != GAS.Hash)
                throw new InvalidOperationException("only GAS is accepted");

            if ((long)amount != GetRegisterPrice(engine.SnapshotCache))
                throw new ArgumentException("incorrect GAS amount for registration");

            var pubkey = ECPoint.DecodePoint(data.GetSpan(), ECCurve.Secp256r1);

            if (!RegisterInternal(engine, pubkey))
                throw new InvalidOperationException("failed to register candidate");

            await GAS.Burn(engine, Hash, amount);
        }

        [ContractMethod(true, Hardfork.HF_Echidna, RequiredCallFlags = CallFlags.States)]
        [ContractMethod(Hardfork.HF_Echidna, /* */ RequiredCallFlags = CallFlags.States | CallFlags.AllowNotify)]
        private bool RegisterCandidate(ApplicationEngine engine, ECPoint pubkey)
        {
            // This check can be removed post-Echidna if compatible,
            // RegisterInternal does this anyway.
            var index = engine.PersistingBlock?.Index ?? Ledger.CurrentIndex(engine.SnapshotCache);
            if (!engine.ProtocolSettings.IsHardforkEnabled(Hardfork.HF_Echidna, index) &&
                !engine.CheckWitnessInternal(Contract.CreateSignatureRedeemScript(pubkey).ToScriptHash()))
                return false;
            // In the unit of datoshi, 1 datoshi = 1e-8 GAS
            engine.AddFee(GetRegisterPrice(engine.SnapshotCache));
            return RegisterInternal(engine, pubkey);
        }

        private bool RegisterInternal(ApplicationEngine engine, ECPoint pubkey)
        {
            if (!engine.CheckWitnessInternal(Contract.CreateSignatureRedeemScript(pubkey).ToScriptHash()))
                return false;
            StorageKey key = CreateStorageKey(Prefix_Candidate, pubkey);
            StorageItem item = engine.SnapshotCache.GetAndChange(key, () => new StorageItem(new CandidateState()));
            CandidateState state = item.GetInteroperable<CandidateState>();
            if (state.Registered) return true;
            state.Registered = true;
            engine.SendNotification(Hash, "CandidateStateChanged",
                new VM.Types.Array(engine.ReferenceCounter) { pubkey.ToArray(), true, state.Votes });
            return true;
        }

        [ContractMethod(true, Hardfork.HF_Echidna, CpuFee = 1 << 16, RequiredCallFlags = CallFlags.States)]
        [ContractMethod(Hardfork.HF_Echidna, /* */ CpuFee = 1 << 16, RequiredCallFlags = CallFlags.States | CallFlags.AllowNotify)]
        private bool UnregisterCandidate(ApplicationEngine engine, ECPoint pubkey)
        {
            if (!engine.CheckWitnessInternal(Contract.CreateSignatureRedeemScript(pubkey).ToScriptHash()))
                return false;
            StorageKey key = CreateStorageKey(Prefix_Candidate, pubkey);
            if (engine.SnapshotCache.TryGet(key) is null) return true;
            StorageItem item = engine.SnapshotCache.GetAndChange(key);
            CandidateState state = item.GetInteroperable<CandidateState>();
            if (!state.Registered) return true;
            state.Registered = false;
            CheckCandidate(engine.SnapshotCache, pubkey, state);
            engine.SendNotification(Hash, "CandidateStateChanged",
                new VM.Types.Array(engine.ReferenceCounter) { pubkey.ToArray(), false, state.Votes });
            return true;
        }

        [ContractMethod(true, Hardfork.HF_Echidna, CpuFee = 1 << 16, RequiredCallFlags = CallFlags.States)]
        [ContractMethod(Hardfork.HF_Echidna, /* */ CpuFee = 1 << 16, RequiredCallFlags = CallFlags.States | CallFlags.AllowNotify)]
        private async ContractTask<bool> Vote(ApplicationEngine engine, UInt160 account, ECPoint voteTo)
        {
            if (!engine.CheckWitnessInternal(account)) return false;
            NeoAccountState state_account = engine.SnapshotCache.GetAndChange(CreateStorageKey(Prefix_Account, account))?.GetInteroperable<NeoAccountState>();
            if (state_account is null) return false;
            if (state_account.Balance == 0) return false;
            CandidateState validator_new = null;
            if (voteTo != null)
            {
                validator_new = engine.SnapshotCache.GetAndChange(CreateStorageKey(Prefix_Candidate, voteTo))?.GetInteroperable<CandidateState>();
                if (validator_new is null) return false;
                if (!validator_new.Registered) return false;
            }
            if (state_account.VoteTo is null ^ voteTo is null)
            {
                StorageItem item = engine.SnapshotCache.GetAndChange(_votersCount);
                if (state_account.VoteTo is null)
                    item.Add(state_account.Balance);
                else
                    item.Add(-state_account.Balance);
            }
            GasDistribution gasDistribution = DistributeGas(engine, account, state_account);
            if (state_account.VoteTo != null)
            {
                StorageKey key = CreateStorageKey(Prefix_Candidate, state_account.VoteTo);
                StorageItem storage_validator = engine.SnapshotCache.GetAndChange(key);
                CandidateState state_validator = storage_validator.GetInteroperable<CandidateState>();
                state_validator.Votes -= state_account.Balance;
                CheckCandidate(engine.SnapshotCache, state_account.VoteTo, state_validator);
            }
            if (voteTo != null && voteTo != state_account.VoteTo)
            {
                StorageKey voterRewardKey = CreateStorageKey(Prefix_VoterRewardPerCommittee, voteTo);
                var latestGasPerVote = engine.SnapshotCache.TryGet(voterRewardKey) ?? BigInteger.Zero;
                state_account.LastGasPerVote = latestGasPerVote;
            }
            ECPoint from = state_account.VoteTo;
            state_account.VoteTo = voteTo;

            if (validator_new != null)
            {
                validator_new.Votes += state_account.Balance;
            }
            else
            {
                state_account.LastGasPerVote = 0;
            }
            engine.SendNotification(Hash, "Vote",
                new VM.Types.Array(engine.ReferenceCounter) { account.ToArray(), from?.ToArray() ?? StackItem.Null, voteTo?.ToArray() ?? StackItem.Null, state_account.Balance });
            if (gasDistribution is not null)
                await GAS.Mint(engine, gasDistribution.Account, gasDistribution.Amount, true);
            return true;
        }

        /// <summary>
        /// Gets the first 256 registered candidates.
        /// </summary>
        /// <param name="snapshot">The snapshot used to read data.</param>
        /// <returns>All the registered candidates.</returns>
        [ContractMethod(CpuFee = 1 << 22, RequiredCallFlags = CallFlags.ReadStates)]
        internal (ECPoint PublicKey, BigInteger Votes)[] GetCandidates(DataCache snapshot)
        {
            return GetCandidatesInternal(snapshot)
                .Select(p => (p.PublicKey, p.State.Votes))
                .Take(256)
                .ToArray();
        }

        /// <summary>
        /// Gets the registered candidates iterator.
        /// </summary>
        /// <param name="snapshot">The snapshot used to read data.</param>
        /// <returns>All the registered candidates.</returns>
        [ContractMethod(CpuFee = 1 << 22, RequiredCallFlags = CallFlags.ReadStates)]
        private IIterator GetAllCandidates(DataCache snapshot)
        {
            const FindOptions options = FindOptions.RemovePrefix | FindOptions.DeserializeValues | FindOptions.PickField1;
            var enumerator = GetCandidatesInternal(snapshot)
                .Select(p => (p.Key, p.Value))
                .GetEnumerator();
            return new StorageIterator(enumerator, 1, options);
        }

        internal IEnumerable<(StorageKey Key, StorageItem Value, ECPoint PublicKey, CandidateState State)> GetCandidatesInternal(DataCache snapshot)
        {
            byte[] prefixKey = CreateStorageKey(Prefix_Candidate).ToArray();
            return snapshot.Find(prefixKey)
                .Select(p => (p.Key, p.Value, PublicKey: p.Key.Key[1..].AsSerializable<ECPoint>(), State: p.Value.GetInteroperable<CandidateState>()))
                .Where(p => p.State.Registered)
                .Where(p => !Policy.IsBlocked(snapshot, Contract.CreateSignatureRedeemScript(p.PublicKey).ToScriptHash()));
        }

        /// <summary>
        /// Gets votes from specific candidate.
        /// </summary>
        /// <param name="snapshot">The snapshot used to read data.</param>
        /// <param name="pubKey">Specific public key</param>
        /// <returns>Votes or -1 if it was not found.</returns>
        [ContractMethod(CpuFee = 1 << 15, RequiredCallFlags = CallFlags.ReadStates)]
        public BigInteger GetCandidateVote(IReadOnlyStore snapshot, ECPoint pubKey)
        {
            var key = CreateStorageKey(Prefix_Candidate, pubKey);
            var state = snapshot.TryGet(key, out var item) ? item.GetInteroperable<CandidateState>() : null;
            return state?.Registered == true ? state.Votes : -1;
        }

        /// <summary>
        /// Gets all the members of the committee.
        /// </summary>
        /// <param name="snapshot">The snapshot used to read data.</param>
        /// <returns>The public keys of the members.</returns>
        [ContractMethod(CpuFee = 1 << 16, RequiredCallFlags = CallFlags.ReadStates)]
        public ECPoint[] GetCommittee(IReadOnlyStore snapshot)
        {
            return GetCommitteeFromCache(snapshot).Select(p => p.PublicKey).OrderBy(p => p).ToArray();
        }

        /// <summary>
        /// Get account state.
        /// </summary>
        /// <param name="snapshot">The snapshot used to read data.</param>
        /// <param name="account">account</param>
        /// <returns>The state of the account.</returns>
        [ContractMethod(CpuFee = 1 << 15, RequiredCallFlags = CallFlags.ReadStates)]
        public NeoAccountState GetAccountState(IReadOnlyStore snapshot, UInt160 account)
        {
            var key = CreateStorageKey(Prefix_Account, account);
            return snapshot.TryGet(key, out var item) ? item.GetInteroperable<NeoAccountState>() : null;
        }

        /// <summary>
        /// Gets the address of the committee.
        /// </summary>
        /// <param name="snapshot">The snapshot used to read data.</param>
        /// <returns>The address of the committee.</returns>
        [ContractMethod(Hardfork.HF_Cockatrice, CpuFee = 1 << 16, RequiredCallFlags = CallFlags.ReadStates)]
        public UInt160 GetCommitteeAddress(IReadOnlyStore snapshot)
        {
            ECPoint[] committees = GetCommittee(snapshot);
            return Contract.CreateMultiSigRedeemScript(committees.Length - (committees.Length - 1) / 2, committees).ToScriptHash();
        }

        private CachedCommittee GetCommitteeFromCache(IReadOnlyStore snapshot)
        {
            return snapshot[CreateStorageKey(Prefix_Committee)].GetInteroperable<CachedCommittee>();
        }

        /// <summary>
        /// Computes the validators of the next block.
        /// </summary>
        /// <param name="snapshot">The snapshot used to read data.</param>
        /// <param name="settings">The <see cref="ProtocolSettings"/> used during computing.</param>
        /// <returns>The public keys of the validators.</returns>
        public ECPoint[] ComputeNextBlockValidators(DataCache snapshot, ProtocolSettings settings)
        {
            return ComputeCommitteeMembers(snapshot, settings).Select(p => p.PublicKey).Take(settings.ValidatorsCount).OrderBy(p => p).ToArray();
        }

        private IEnumerable<(ECPoint PublicKey, BigInteger Votes)> ComputeCommitteeMembers(DataCache snapshot, ProtocolSettings settings)
        {
            decimal votersCount = (decimal)(BigInteger)snapshot[_votersCount];
            decimal voterTurnout = votersCount / (decimal)TotalAmount;
            var candidates = GetCandidatesInternal(snapshot)
                .Select(p => (p.PublicKey, p.State.Votes))
                .ToArray();
            if (voterTurnout < EffectiveVoterTurnout || candidates.Length < settings.CommitteeMembersCount)
                return settings.StandbyCommittee.Select(p => (p, candidates.FirstOrDefault(k => k.PublicKey.Equals(p)).Votes));
            return candidates
                .OrderByDescending(p => p.Votes)
                .ThenBy(p => p.PublicKey)
                .Take(settings.CommitteeMembersCount);
        }

        [ContractMethod(CpuFee = 1 << 16, RequiredCallFlags = CallFlags.ReadStates)]
        private ECPoint[] GetNextBlockValidators(ApplicationEngine engine)
        {
            return GetNextBlockValidators(engine.SnapshotCache, engine.ProtocolSettings.ValidatorsCount);
        }

        /// <summary>
        /// Gets the validators of the next block.
        /// </summary>
        /// <param name="snapshot">The snapshot used to read data.</param>
        /// <param name="validatorsCount">The number of validators in the system.</param>
        /// <returns>The public keys of the validators.</returns>
        public ECPoint[] GetNextBlockValidators(IReadOnlyStore snapshot, int validatorsCount)
        {
            return GetCommitteeFromCache(snapshot)
                .Take(validatorsCount)
                .Select(p => p.PublicKey)
                .OrderBy(p => p)
                .ToArray();
        }

        /// <summary>
        /// Represents the account state of <see cref="NeoToken"/>.
        /// </summary>
        public class NeoAccountState : AccountState
        {
            /// <summary>
            /// The height of the block where the balance changed last time.
            /// </summary>
            public uint BalanceHeight;

            /// <summary>
            /// The voting target of the account. This field can be <see langword="null"/>.
            /// </summary>
            public ECPoint VoteTo;

            public BigInteger LastGasPerVote;

            public override void FromStackItem(StackItem stackItem)
            {
                base.FromStackItem(stackItem);
                Struct @struct = (Struct)stackItem;
                BalanceHeight = (uint)@struct[1].GetInteger();
                VoteTo = @struct[2].IsNull ? null : ECPoint.DecodePoint(@struct[2].GetSpan(), ECCurve.Secp256r1);
                LastGasPerVote = @struct[3].GetInteger();
            }

            public override StackItem ToStackItem(IReferenceCounter referenceCounter)
            {
                Struct @struct = (Struct)base.ToStackItem(referenceCounter);
                @struct.Add(BalanceHeight);
                @struct.Add(VoteTo?.ToArray() ?? StackItem.Null);
                @struct.Add(LastGasPerVote);
                return @struct;
            }
        }

        internal class CandidateState : IInteroperable
        {
            public bool Registered;
            public BigInteger Votes;

            public void FromStackItem(StackItem stackItem)
            {
                Struct @struct = (Struct)stackItem;
                Registered = @struct[0].GetBoolean();
                Votes = @struct[1].GetInteger();
            }

            public StackItem ToStackItem(IReferenceCounter referenceCounter)
            {
                return new Struct(referenceCounter) { Registered, Votes };
            }
        }

        internal class CachedCommittee : InteroperableList<(ECPoint PublicKey, BigInteger Votes)>
        {
            public CachedCommittee() { }
            public CachedCommittee(IEnumerable<(ECPoint, BigInteger)> collection) => AddRange(collection);

            protected override (ECPoint, BigInteger) ElementFromStackItem(StackItem item)
            {
                Struct @struct = (Struct)item;
                return (ECPoint.DecodePoint(@struct[0].GetSpan(), ECCurve.Secp256r1), @struct[1].GetInteger());
            }

            protected override StackItem ElementToStackItem((ECPoint PublicKey, BigInteger Votes) element, IReferenceCounter referenceCounter)
            {
                return new Struct(referenceCounter) { element.PublicKey.ToArray(), element.Votes };
            }
        }

        private record GasDistribution
        {
            public UInt160 Account { get; init; }
            public BigInteger Amount { get; init; }
        }
    }
}<|MERGE_RESOLUTION|>--- conflicted
+++ resolved
@@ -213,13 +213,8 @@
                 var initIndex = engine.PersistingBlock?.Index ?? 0u;
                 var cachedCommittee = new CachedCommittee(engine.ProtocolSettings.StandbyCommittee.Select(p => (p, BigInteger.Zero)));
                 engine.SnapshotCache.Add(CreateStorageKey(Prefix_Committee), new StorageItem(cachedCommittee));
-<<<<<<< HEAD
                 engine.SnapshotCache.Add(_votersCount, new StorageItem([]));
-                engine.SnapshotCache.Add(CreateStorageKey(Prefix_GasPerBlock).AddBigEndian(initIndex), new LastGasPerBlock(5 * GAS.Factor, initIndex));
-=======
-                engine.SnapshotCache.Add(_votersCount, new StorageItem(Array.Empty<byte>()));
-                engine.SnapshotCache.Add(CreateStorageKey(Prefix_GasPerBlock, 0u), new StorageItem(5 * GAS.Factor));
->>>>>>> 3c380bf0
+                engine.SnapshotCache.Add(CreateStorageKey(Prefix_GasPerBlock, initIndex), new LastGasPerBlock(5 * GAS.Factor, initIndex));
                 engine.SnapshotCache.Add(_registerPrice, new StorageItem(1000 * GAS.Factor));
                 return Mint(engine, Contract.GetBFTAddress(engine.ProtocolSettings.StandbyValidators), TotalAmount, false);
             }
@@ -299,12 +294,7 @@
             if (!CheckCommittee(engine)) throw new InvalidOperationException();
 
             var index = engine.PersistingBlock.Index + 1;
-<<<<<<< HEAD
-            engine.SnapshotCache.Upsert(CreateStorageKey(Prefix_GasPerBlock).AddBigEndian(index), new LastGasPerBlock(gasPerBlock, index));
-=======
-            var entry = engine.SnapshotCache.GetAndChange(CreateStorageKey(Prefix_GasPerBlock, index), () => new StorageItem(gasPerBlock));
-            entry.Set(gasPerBlock);
->>>>>>> 3c380bf0
+            engine.SnapshotCache.Upsert(CreateStorageKey(Prefix_GasPerBlock, index), new LastGasPerBlock(gasPerBlock, index));
         }
 
         /// <summary>
@@ -350,11 +340,7 @@
 
         internal IEnumerable<(uint Index, BigInteger GasPerBlock)> GetSortedGasRecords(DataCache snapshot, uint end)
         {
-<<<<<<< HEAD
-            var key = CreateStorageKey(Prefix_GasPerBlock).AddBigEndian(end).ToArray();
-=======
             var key = CreateStorageKey(Prefix_GasPerBlock, end).ToArray();
->>>>>>> 3c380bf0
             var boundary = CreateStorageKey(Prefix_GasPerBlock).ToArray();
             return snapshot.FindRange(key, boundary, SeekDirection.Backward)
                 .Select(u => (BinaryPrimitives.ReadUInt32BigEndian(u.Key.Key.Span[^sizeof(uint)..]), (BigInteger)u.Value));
