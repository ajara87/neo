--- conflicted
+++ resolved
@@ -213,13 +213,8 @@
                 var initIndex = engine.PersistingBlock?.Index ?? 0u;
                 var cachedCommittee = new CachedCommittee(engine.ProtocolSettings.StandbyCommittee.Select(p => (p, BigInteger.Zero)));
                 engine.SnapshotCache.Add(CreateStorageKey(Prefix_Committee), new StorageItem(cachedCommittee));
-<<<<<<< HEAD
-                engine.SnapshotCache.Add(_votersCount, new StorageItem(System.Array.Empty<byte>()));
+                engine.SnapshotCache.Add(_votersCount, new StorageItem(Array.Empty<byte>()));
                 engine.SnapshotCache.Add(CreateStorageKey(Prefix_GasPerBlock).AddBigEndian(initIndex), new LastGasPerBlock(5 * GAS.Factor, initIndex));
-=======
-                engine.SnapshotCache.Add(_votersCount, new StorageItem(Array.Empty<byte>()));
-                engine.SnapshotCache.Add(CreateStorageKey(Prefix_GasPerBlock).AddBigEndian(0u), new StorageItem(5 * GAS.Factor));
->>>>>>> ff9b33b3
                 engine.SnapshotCache.Add(_registerPrice, new StorageItem(1000 * GAS.Factor));
                 return Mint(engine, Contract.GetBFTAddress(engine.ProtocolSettings.StandbyValidators), TotalAmount, false);
             }
