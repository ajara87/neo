--- conflicted
+++ resolved
@@ -36,11 +36,7 @@
 
         public ISnapshot GetSnapshot()
         {
-<<<<<<< HEAD
-            return new Snapshot(db, SerializedCache);
-=======
-            return new Snapshot(_db);
->>>>>>> 08992e48
+            return new Snapshot(_db, SerializedCache);
         }
 
         /// <inheritdoc/>
