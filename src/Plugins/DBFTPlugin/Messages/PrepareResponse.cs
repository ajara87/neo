// Copyright (C) 2015-2024 The Neo Project.
//
// PrepareResponse.cs file belongs to the neo project and is free
// software distributed under the MIT software license, see the
// accompanying file LICENSE in the main directory of the
// repository or http://www.opensource.org/licenses/mit-license.php
// for more details.
//
// Redistribution and use in source and binary forms with or without
// modifications are permitted.

using Neo.IO;
<<<<<<< HEAD
using System;
=======
using Neo.Plugins.DBFTPlugin.Types;
>>>>>>> fd1edf0e
using System.IO;

namespace Neo.Plugins.DBFTPlugin.Messages
{
    public class PrepareResponse : ConsensusMessage
    {
        public UInt256 PreparationHash;

        // priority or fallback
        public uint PId;
        public override int Size => base.Size + PreparationHash.Size + sizeof(uint);

        public PrepareResponse() : base(ConsensusMessageType.PrepareResponse) { }

        public override void Deserialize(ref MemoryReader reader)
        {
            base.Deserialize(ref reader);
            PreparationHash = reader.ReadSerializable<UInt256>();
            PId = reader.ReadUInt32();
        }

        public override void Serialize(BinaryWriter writer)
        {
            base.Serialize(writer);
            writer.Write(PreparationHash);
            writer.Write(PId);
        }
    }
}<|MERGE_RESOLUTION|>--- conflicted
+++ resolved
@@ -10,11 +10,7 @@
 // modifications are permitted.
 
 using Neo.IO;
-<<<<<<< HEAD
-using System;
-=======
 using Neo.Plugins.DBFTPlugin.Types;
->>>>>>> fd1edf0e
 using System.IO;
 
 namespace Neo.Plugins.DBFTPlugin.Messages
