--- conflicted
+++ resolved
@@ -47,16 +47,13 @@
             };
             originTrimmed = new TransactionState
             {
-<<<<<<< HEAD
                 NotificationMerkleRoot = UInt256.Zero,
                 ConflictingSigners = new UInt160[]
                 {
                     new UInt160(Crypto.Hash160(new byte[] { 1, 2, 3 })),
                     new UInt160(Crypto.Hash160(new byte[] { 4, 5, 6 }))
                 }
-=======
                 BlockIndex = 1,
->>>>>>> b05501af
             };
         }
 
