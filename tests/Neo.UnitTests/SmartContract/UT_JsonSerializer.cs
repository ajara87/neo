// Copyright (C) 2015-2024 The Neo Project.
//
// UT_JsonSerializer.cs file belongs to the neo project and is free
// software distributed under the MIT software license, see the
// accompanying file LICENSE in the main directory of the
// repository or http://www.opensource.org/licenses/mit-license.php
// for more details.
//
// Redistribution and use in source and binary forms with or without
// modifications are permitted.

using Microsoft.VisualStudio.TestTools.UnitTesting;
using Neo.Json;
using Neo.SmartContract;
using Neo.VM;
using Neo.VM.Types;
using System;
using System.Linq;
using System.Numerics;
using System.Text;

namespace Neo.UnitTests.SmartContract
{
    [TestClass]
    public class UT_JsonSerializer
    {
        [TestMethod]
        public void JsonTest_WrongJson()
        {
            var json = "[    ]XXXXXXX";
            Assert.ThrowsException<FormatException>(() => JObject.Parse(json));

            json = "{   }XXXXXXX";
            Assert.ThrowsException<FormatException>(() => JObject.Parse(json));

            json = "[,,,,]";
            Assert.ThrowsException<FormatException>(() => JObject.Parse(json));

            json = "false,X";
            Assert.ThrowsException<FormatException>(() => JObject.Parse(json));

            json = "false@@@";
            Assert.ThrowsException<FormatException>(() => JObject.Parse(json));

            json = @"{""length"":99999999999999999999999999999999999999999999999999999999999999999999999999999999999999999999999999999999999999999999999999999999999999999999999999999999999999999999999999999999999999999999999999999999999999999999999999999999999999999999999999999999999999999999999999999999999999999999999999999999999999999999999999999999999999999999999999999999999999999999999999999999999999999999999999999999999999999999999999999999999999999999999999999999999999999999999999999999999999999999999999999999999999999999999999999999999999999999999999999999999999999999999999999999999999999999999999999999999999999999999999999999999999999999999999999999999999999999999999999999999999999999999999999999999999999999999999999999999999999999999999999999999999999999999999999999999999999999999999999999999999999999999999999999999999999999999999999999999999999999999999999999999999999999999999999999999999999999999999999999999999999999999999999999999999999999999999999999999999999999999999999999999999}";
            Assert.ThrowsException<ArgumentException>(() => JObject.Parse(json));
        }

        [TestMethod]
        public void JsonTest_Array()
        {
            var json = "[    ]";
            var parsed = JObject.Parse(json);

            Assert.AreEqual("[]", parsed.ToString());

            json = "[1,\"a==\",    -1.3 ,null] ";
            parsed = JObject.Parse(json);

            Assert.AreEqual("[1,\"a==\",-1.3,null]", parsed.ToString());
        }

        [TestMethod]
        public void JsonTest_Serialize_Map_Test()
        {
            var entry = new Map
            {
                [new byte[] { 0xC1 }] = 1,
                [new byte[] { 0xC2 }] = 2,
            };
            Assert.ThrowsException<DecoderFallbackException>(() => JsonSerializer.Serialize(entry));
        }

        [TestMethod]
        public void JsonTest_Bool()
        {
            var json = "[  true ,false ]";
            var parsed = JObject.Parse(json);

            Assert.AreEqual("[true,false]", parsed.ToString());

            json = "[True,FALSE] ";
            Assert.ThrowsException<FormatException>(() => JObject.Parse(json));
        }

        [TestMethod]
        public void JsonTest_Numbers()
        {
            var json = "[  1, -2 , 3.5 ]";
            var parsed = JObject.Parse(json);

            Assert.AreEqual("[1,-2,3.5]", parsed.ToString());

            json = "[200.500000E+005,200.500000e+5,-1.1234e-100,9.05E+8]";
            parsed = JObject.Parse(json);

            Assert.AreEqual("[20050000,20050000,-1.1234E-100,905000000]", parsed.ToString());

            json = "[-]";
            Assert.ThrowsException<FormatException>(() => JObject.Parse(json));

            json = "[1.]";
            Assert.ThrowsException<FormatException>(() => JObject.Parse(json));

            json = "[.123]";
            Assert.ThrowsException<FormatException>(() => JObject.Parse(json));

            json = "[--1.123]";
            Assert.ThrowsException<FormatException>(() => JObject.Parse(json));

            json = "[+1.123]";
            Assert.ThrowsException<FormatException>(() => JObject.Parse(json));

            json = "[1.12.3]";
            Assert.ThrowsException<FormatException>(() => JObject.Parse(json));

            json = "[e--1]";
            Assert.ThrowsException<FormatException>(() => JObject.Parse(json));

            json = "[e++1]";
            Assert.ThrowsException<FormatException>(() => JObject.Parse(json));

            json = "[E- 1]";
            Assert.ThrowsException<FormatException>(() => JObject.Parse(json));

            json = "[3e--1]";
            Assert.ThrowsException<FormatException>(() => JObject.Parse(json));

            json = "[2e++1]";
            Assert.ThrowsException<FormatException>(() => JObject.Parse(json));

            json = "[1E- 1]";
            Assert.ThrowsException<FormatException>(() => JObject.Parse(json));
        }

        [TestMethod]
        public void JsonTest_String()
        {
            var json = @" ["""" ,  ""\b\f\t\n\r\/\\"" ]";
            var parsed = JObject.Parse(json);

            Assert.AreEqual(@"["""",""\b\f\t\n\r/\\""]", parsed.ToString());

            json = @"[""\uD834\uDD1E""]";
            parsed = JObject.Parse(json);

            Assert.AreEqual(json, parsed.ToString());

            json = @"[""\\x00""]";
            parsed = JObject.Parse(json);

            Assert.AreEqual(json, parsed.ToString());

            json = @"[""]";
            Assert.ThrowsException<FormatException>(() => JObject.Parse(json));

            json = @"[""\uaaa""]";
            Assert.ThrowsException<FormatException>(() => JObject.Parse(json));

            json = @"[""\uaa""]";
            Assert.ThrowsException<FormatException>(() => JObject.Parse(json));

            json = @"[""\ua""]";
            Assert.ThrowsException<FormatException>(() => JObject.Parse(json));

            json = @"[""\u""]";
            Assert.ThrowsException<FormatException>(() => JObject.Parse(json));
        }

        [TestMethod]
        public void JsonTest_Object()
        {
            var json = @" {""test"":   true}";
            var parsed = JObject.Parse(json);

            Assert.AreEqual(@"{""test"":true}", parsed.ToString());

            json = @" {""\uAAAA"":   true}";
            parsed = JObject.Parse(json);

            Assert.AreEqual(@"{""\uAAAA"":true}", parsed.ToString());

            json = @"{""a"":}";
            Assert.ThrowsException<FormatException>(() => JObject.Parse(json));

            json = @"{NULL}";
            Assert.ThrowsException<FormatException>(() => JObject.Parse(json));

            json = @"[""a"":]";
            Assert.ThrowsException<FormatException>(() => JObject.Parse(json));
        }

        [TestMethod]
        public void Deserialize_WrongJson()
        {
            ApplicationEngine engine = ApplicationEngine.Create(TriggerType.Application, null, null);
            Assert.ThrowsException<FormatException>(() => JsonSerializer.Deserialize(engine, JObject.Parse("x"), ExecutionEngineLimits.Default));
        }

        [TestMethod]
        public void Serialize_WrongJson()
        {
            Assert.ThrowsException<FormatException>(() => JsonSerializer.Serialize(StackItem.FromInterface(new object())));
        }

        [TestMethod]
        public void Serialize_EmptyObject()
        {
            var entry = new Map();
            var json = JsonSerializer.Serialize(entry).ToString();

            Assert.AreEqual(json, "{}");
        }

        [TestMethod]
        public void Serialize_Number()
        {
            var entry = new VM.Types.Array { 1, 9007199254740992 };
            Assert.ThrowsException<ArgumentException>(() => JsonSerializer.Serialize(entry));
        }

        [TestMethod]
        public void Serialize_Null()
        {
            Assert.AreEqual(JObject.Null, JsonSerializer.Serialize(StackItem.Null));
        }

        [TestMethod]
        public void Deserialize_EmptyObject()
        {
            ApplicationEngine engine = ApplicationEngine.Create(TriggerType.Application, null, null);
            var items = JsonSerializer.Deserialize(engine, JObject.Parse("{}"), ExecutionEngineLimits.Default);

            Assert.IsInstanceOfType(items, typeof(Map));
            Assert.AreEqual(((Map)items).Count, 0);
        }

        [TestMethod]
        public void Serialize_EmptyArray()
        {
            var entry = new VM.Types.Array();
            var json = JsonSerializer.Serialize(entry).ToString();

            Assert.AreEqual(json, "[]");
        }

        [TestMethod]
        public void Deserialize_EmptyArray()
        {
            ApplicationEngine engine = ApplicationEngine.Create(TriggerType.Application, null, null);
            var items = JsonSerializer.Deserialize(engine, JObject.Parse("[]"), ExecutionEngineLimits.Default);

            Assert.IsInstanceOfType(items, typeof(VM.Types.Array));
            Assert.AreEqual(((VM.Types.Array)items).Count, 0);
        }

        [TestMethod]
        public void Serialize_Map_Test()
        {
            var entry = new Map
            {
                ["test1"] = 1,
                ["test3"] = 3,
                ["test2"] = 2
            };

            var json = JsonSerializer.Serialize(entry).ToString();

            Assert.AreEqual(json, "{\"test1\":1,\"test3\":3,\"test2\":2}");
        }

        [TestMethod]
        public void Deserialize_Map_Test()
        {
            ApplicationEngine engine = ApplicationEngine.Create(TriggerType.Application, null, null, null, ProtocolSettings.Default);
            var items = JsonSerializer.Deserialize(engine, JObject.Parse("{\"test1\":123,\"test2\":321}"), ExecutionEngineLimits.Default);

            Assert.IsInstanceOfType(items, typeof(Map));
            Assert.AreEqual(((Map)items).Count, 2);

            var map = (Map)items;

            Assert.IsTrue(map.TryGetValue("test1", out var value));
            Assert.AreEqual(value.GetInteger(), 123);

            Assert.IsTrue(map.TryGetValue("test2", out value));
            Assert.AreEqual(value.GetInteger(), 321);

            CollectionAssert.AreEqual(map.Values.Select(u => u.GetInteger()).ToArray(), new BigInteger[] { 123, 321 });
        }

        [TestMethod]
        public void Serialize_Array_Bool_Str_Num()
        {
            var entry = new VM.Types.Array { true, "test", 123 };

            var json = JsonSerializer.Serialize(entry).ToString();

            Assert.AreEqual(json, "[true,\"test\",123]");
        }

        [TestMethod]
        public void Deserialize_Array_Bool_Str_Num()
        {
<<<<<<< HEAD
            ApplicationEngine engine = ApplicationEngine.Create(TriggerType.Application, null, null);
            var items = JsonSerializer.Deserialize(engine, JObject.Parse("[true,\"test\",123,1.05E+4]"), ExecutionEngineLimits.Default);
=======
            ApplicationEngine engine = ApplicationEngine.Create(TriggerType.Application, null, null, null, ProtocolSettings.Default);
            var items = JsonSerializer.Deserialize(engine, JObject.Parse("[true,\"test\",123,9.05E+28]"), ExecutionEngineLimits.Default);
>>>>>>> 74498e59

            Assert.IsInstanceOfType(items, typeof(VM.Types.Array));
            Assert.AreEqual(((VM.Types.Array)items).Count, 4);

            var array = (VM.Types.Array)items;

            Assert.IsTrue(array[0].GetBoolean());
            Assert.AreEqual(array[1].GetString(), "test");
            Assert.AreEqual(array[2].GetInteger(), 123);
            Assert.AreEqual(array[3].GetInteger(), BigInteger.Parse("10500"));
        }

        [TestMethod]
        public void Serialize_Array_OfArray()
        {
            var entry = new VM.Types.Array
            {
                new VM.Types.Array { true, "test1", 123 },
                new VM.Types.Array { true, "test2", 321 }
            };

            var json = JsonSerializer.Serialize(entry).ToString();

            Assert.AreEqual(json, "[[true,\"test1\",123],[true,\"test2\",321]]");
        }

        [TestMethod]
        public void Deserialize_Array_OfArray()
        {
            ApplicationEngine engine = ApplicationEngine.Create(TriggerType.Application, null, null, null, ProtocolSettings.Default);
            var items = JsonSerializer.Deserialize(engine, JObject.Parse("[[true,\"test1\",123],[true,\"test2\",321]]"), ExecutionEngineLimits.Default);

            Assert.IsInstanceOfType(items, typeof(VM.Types.Array));
            Assert.AreEqual(((VM.Types.Array)items).Count, 2);

            var array = (VM.Types.Array)items;

            Assert.IsInstanceOfType(array[0], typeof(VM.Types.Array));
            Assert.AreEqual(((VM.Types.Array)array[0]).Count, 3);

            array = (VM.Types.Array)array[0];
            Assert.AreEqual(array.Count, 3);

            Assert.IsTrue(array[0].GetBoolean());
            Assert.AreEqual(array[1].GetString(), "test1");
            Assert.AreEqual(array[2].GetInteger(), 123);

            array = (VM.Types.Array)items;
            array = (VM.Types.Array)array[1];
            Assert.AreEqual(array.Count, 3);

            Assert.IsTrue(array[0].GetBoolean());
            Assert.AreEqual(array[1].GetString(), "test2");
            Assert.AreEqual(array[2].GetInteger(), 321);
        }
    }
}<|MERGE_RESOLUTION|>--- conflicted
+++ resolved
@@ -302,13 +302,8 @@
         [TestMethod]
         public void Deserialize_Array_Bool_Str_Num()
         {
-<<<<<<< HEAD
-            ApplicationEngine engine = ApplicationEngine.Create(TriggerType.Application, null, null);
+            ApplicationEngine engine = ApplicationEngine.Create(TriggerType.Application, null, null, null, ProtocolSettings.Default);
             var items = JsonSerializer.Deserialize(engine, JObject.Parse("[true,\"test\",123,1.05E+4]"), ExecutionEngineLimits.Default);
-=======
-            ApplicationEngine engine = ApplicationEngine.Create(TriggerType.Application, null, null, null, ProtocolSettings.Default);
-            var items = JsonSerializer.Deserialize(engine, JObject.Parse("[true,\"test\",123,9.05E+28]"), ExecutionEngineLimits.Default);
->>>>>>> 74498e59
 
             Assert.IsInstanceOfType(items, typeof(VM.Types.Array));
             Assert.AreEqual(((VM.Types.Array)items).Count, 4);
